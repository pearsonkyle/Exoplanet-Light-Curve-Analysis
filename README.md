--- conflicted
+++ resolved
@@ -1,293 +1,170 @@
-<<<<<<< HEAD
-# Exoplanet Light Curve Analysis with Nested Sampler
-
-A python package for modeling exoplanet light curves. The transit function is based on the analytic expressions of Mandel and Agol 2002 and is re-written in C for microsecond execution speeds. This branch uses the mutlimodal nested sampling algorithm (https://arxiv.org/abs/1306.2144) to find a global solution. 
-
-- Simple transit generator
-- Easily create noisy datasets
-- Parameter optimization and uncertainty estimation
-
-![alt text](https://github.com/pearsonkyle/Exoplanet-Light-Curve-Analysis/raw/nested/lightcurve_fit.png "Light Curve Modeling")
- 
-## Running the package
-```python
-import numpy as np
-from ELCA import transit, lc_fitter
-
-if __name__ == "__main__":
-
-    t = np.linspace(0.85,1.05,400)
-
-    init = { 'rp':0.06, 'ar':14.07,       # Rp/Rs, a/Rs
-             'per':3.336817, 'inc':87.5,  # Period (days), Inclination
-             'u1': 0.3, 'u2': 0,          # limb darkening (linear, quadratic)
-             'ecc':0, 'ome':0,            # Eccentricity, Arg of periastron
-             'a0':1, 'a1':0,              # Airmass extinction terms
-             'a2':0, 'tm':0.95 }          # tm = Mid Transit time (Days)
-
-    # only report params with bounds, all others will be fixed to initial value
-    mybounds = {
-              'rp':[0,1],
-              'tm':[min(t),max(t)],
-              'a0':[-np.inf,np.inf],
-              'a1':[-np.inf,np.inf]
-              }
-
-
-    # GENERATE NOISY DATA
-    data = transit(time=t, values=init) + np.random.normal(0, 4e-4, len(t))
-    dataerr = np.random.normal(400e-6, 50e-6, len(t))
-
-    myfit = lc_fitter(t,data,
-                        dataerr=dataerr,
-                        init= init,
-                        bounds= mybounds,
-                        nested=True
-                        )
-
-
-    for k in myfit.data['LS']['freekeys']:
-        print( '{}: {:.6f} +- {:.6f}'.format(k,myfit.data['NS']['parameters'][k],myfit.data['NS']['errors'][k]) )
-
-    myfit.plot_results(show=True,t='NS')
-    myfit.plot_posteriors(show=True)
-```
-
-## Output
-
-```python 
-myfit = {
-    'freekeys': list,           # parameter dictionary keys that correspond to the parameters being solved for
-                                # obeys the same format as 'parameters' below
-    'LS': {
-        'res': ndarray,         # Optimize Result from scipy.optimize.least_squares fit
-        'finalmodel': ndarray,  # best fit model of light curve (transit+detrending model)
-        'residuals': ndarray,   # residual from light curve fit (data-finalmodel)
-        'transit': ndarray,     # just the transit model with no system trend
-        'phase': ndarray,       # lightcurve phase calculation based on fit mid transit
-        'parameters':{             
-            'rp': float, 'ar': float,   # Rp/Rs, a/Rs
-            'per': float, 'inc': float, # Period (days), Inclination
-            'u1': float, 'u2':  float,  # limb darkening (linear, quadratic)
-            'ecc': float, 'ome': float, # Eccentricity, Arg of periastron
-            'tm': float                 # tm = Mid Transit time (Days)
-            },
-        'errors':{
-            # same format as parameters
-            # uncertainty estimate on parameters from posterior distributions
-        }               
-    },
-
-    'NS': {
-        'res': ndarray,         # Optimize Result from scipy.optimize.least_squares fit
-        'finalmodel': ndarray,  # best fit model of light curve (transit+detrending model)
-        'residuals': ndarray,   # residual from light curve fit (data-finalmodel)
-        'transit': ndarray,     # just the transit model with no system trend
-        'phase': ndarray,       # lightcurve phase calculation based on fit mid transit
-        'parameters':{     
-            'rp','ar','per','inc','u1','u2','ecc','ome','tm' : float 
-            },
-        'errors':{
-            # same format as parameters
-            # uncertainty estimate on parameters from posterior distributions
-        },
-        'posteriors': ndarray,   # parameter space evaluations [N,#evals] (N=# free parameters)
-        'stats': {               # Output from get_stats_mode() in PyMultiNest 
-            'modes',             # see: https://johannesbuchner.github.io/PyMultiNest/pymultinest_analyse.html 
-            'marginals',
-            'nested sampling global log-evidence', 
-            'nested sampling global log-evidence error', 
-            'global evidence', 'global evidence error', 
-            'nested importance sampling global log-evidence', 
-            'nested importance sampling global log-evidence error',
-        },                       
-                                 
-}
-```
-
-## Parameter Uncertainty Estimation 
-The nested sampling algorithm enables uncertainty estimations for each parameter from their posterior distribution. 
-![alt text](https://github.com/pearsonkyle/Exoplanet-Light-Curve-Analysis/raw/nested/lightcurve_posterior.png "Posterior Distribution")
-
-
-## Dependencies
-Please install the following libraries before running
--[MultiNest](https://github.com/JohannesBuchner/MultiNest)
--[PyMultiNest](https://github.com/JohannesBuchner/PyMultiNest) (Install after MultiNest)
--Scipy
--Numpy
--Matplotlib
-
-
-## Set up and install from scratch
-
-Clone the git repo
-```
-cd $HOME
-git clone https://github.com/pearsonkyle/Exoplanet-Light-Curve-Analysis.git
-```
-Rename for simplicity later
-```
-mv Exoplanet-Light-Curve-Analysis ELCA
-```
-Compile the C code. Python will link to this file later
-```
-cd ELCA/util_lib
-chmod +x compile
-./compile
-```
-Create two PATH variables so that this code can be accessed from anywhere on your computer. This keeps all of the codes in one location for easy updating and referencing.
-```
-cd $HOME
-gedit .bashrc
-```
-**add the two lines below to your .bash_profile or .bashrc**
-```
-export PYTHONPATH=$HOME/ELCA:$PYTHONPATH
-export ELCA_PATH=$HOME/ELCA/util_lib
-```
-Update your .bashrc file after adding those two lines
-```
-source .bashrc
-```
-DISCLAIMER:
-If you did not download the python package to your $HOME directory then you will need to make changes to where the PATHS point. If you do not have a .bashrc file or .bash_profile file then you may need to create one. If you're installing this on windows you may have some difficulty and I would reccomend looking at this: http://www.howtogeek.com/249966/how-to-install-and-use-the-linux-bash-shell-on-windows-10/ Email me for more windows instructions if you're on a windows system < v10.
-=======
-# Exoplanet Light Curve Analysis
-
-A python 3 package for modeling exoplanet light curves. The transit function is based on the analytic expressions of Mandel and Agol 2002.
-
-- Simple transit generator
-- Easily create noisy datasets
-- Parameter optimization and uncertainty estimation (powered by Scipy)
-
-### For posterior inference in a Bayesian framework please see the [nested](https://github.com/pearsonkyle/Exoplanet-Light-Curve-Analysis/tree/nested) branch
-
-![ELCA](https://github.com/pearsonkyle/Exoplanet-Light-Curve-Analysis/blob/master/Lightcurve%20Fit.png "Light Curve Modeling")
-
-
-
-## Running the package
-```python
-from ELCA import lc_fitter, transit
-import numpy as np
-
-if __name__ == "__main__":
-
-    t = np.linspace(0.85,1.05,200)
-
-    init = { 'rp':0.06, 'ar':14.07,       # Rp/Rs, a/Rs
-             'per':3.336817, 'inc':88.75, # Period (days), Inclination
-             'u1': 0.3, 'u2': 0,          # limb darkening (linear, quadratic)
-             'ecc':0, 'ome':0,            # Eccentricity, Arg of periastron
-             'a0':1, 'a1':0,              # Airmass extinction terms
-             'a2':0, 'tm':0.95 }          # tm = Mid Transit time (Days)
-
-    # only report params with bounds, all others will be fixed to initial value
-    mybounds = {
-              'rp':[0,1],
-              'tm':[min(t),max(t)],
-              'a0':[-np.inf,np.inf],
-              'a1':[-np.inf,np.inf]
-              }
-
-
-    # GENERATE NOISY DATA
-    data = transit(time=t, values=init) + np.random.normal(0, 2e-4, len(t))
-    dataerr = np.random.normal(300e-6, 50e-6, len(t))
-
-    myfit = lc_fitter(t,data,
-                        dataerr=dataerr,
-                        init= init,
-                        bounds= mybounds,
-                        )
-
-    for k in myfit.data['LS']['freekeys']:
-        print( '{}: {:.6f} +- {:.6f}'.format(k,myfit.data['LS']['parameters'][k],myfit.data['LS']['errors'][k]) )
-
-    myfit.plot_results(show=True,phase=True)
-
-    # explore the output of the fitting
-    print( myfit.data['LS'].keys() )
-```
-
-## Output
-
-```python 
-myfit = {
-    'LS': {
-        'res': ndarray,         # Optimize Result from scipy.optimize.least_squares fit
-        'finalmodel': ndarray,  # best fit model of light curve (transit+detrending model)
-        'residuals': ndarray,   # residual from light curve fit (data-finalmodel)
-        'transit': ndarray,     # just the transit model with no system trend
-        'phase': ndarray,       # lightcurve phase calculation based on fit mid transit
-        'parameters':{             
-            'rp': float, 'ar': float,   # Rp/Rs, a/Rs
-            'per': float, 'inc': float, # Period (days), Inclination
-            'u1': float, 'u2':  float,  # limb darkening (linear, quadratic)
-            'ecc': float, 'ome': float, # Eccentricity, Arg of periastron
-            'tm': float                 # tm = Mid Transit time (Days)
-            },
-        'errors':{
-            # same format as parameters
-            # uncertainty estimate on parameters 
-        }               
-    }
-    
-    # For posterior parameter distributions please see the "nested" branch of this repo
-}
-```
-
-
-## Set up and install from scratch
-
-Clone the git repo
-```
-cd $HOME
-git clone https://github.com/pearsonkyle/Exoplanet-Light-Curve-Analysis.git
-```
-Rename for simplicity later
-```
-mv Exoplanet-Light-Curve-Analysis ELCA
-```
-Compile the C code. Python will link to this file later
-```
-cd ELCA/util_lib
-chmod +x compile
-./compile
-```
-Create two PATH variables so that this code can be accessed from anywhere on your computer. This keeps all of the codes in one location for easy updating and referencing.
-```
-cd $HOME
-gedit .bashrc
-```
-**add the two lines below to your .bash_profile or .bashrc**
-```
-export PYTHONPATH=$HOME/ELCA:$PYTHONPATH
-export ELCA_PATH=$HOME/ELCA/util_lib
-```
-Update your .bashrc file after adding those two lines
-```
-source .bashrc
-```
-
-
-## Citation 
-If you use any of these algorithms please cite this github repository using the article below
-
-[Pearson K. A., et al., 2019, AJ, 157, 21](http://iopscience.iop.org/article/10.3847/1538-3881/aaf1ae/meta)
-
-Here is an example bibtex
-```
-@article{Pearson2019,
-  author={Kyle A. Pearson and Caitlin A. Griffith and Robert T. Zellem and Tommi T. Koskinen and Gael M. Roudier},
-  title={Ground-based Spectroscopy of the Exoplanet XO-2b Using a Systematic Wavelength Calibration},
-  journal={The Astronomical Journal},
-  volume={157},
-  number={1},
-  pages={21},
-  url={http://stacks.iop.org/1538-3881/157/i=1/a=21},
-  year={2019}
-}
-```
->>>>>>> 3ffbb734
+# Exoplanet Light Curve Analysis with Nested Sampler
+
+A python package for modeling exoplanet light curves. The transit function is based on the analytic expressions of Mandel and Agol 2002 and is re-written in C for microsecond execution speeds. This branch uses the mutlimodal nested sampling algorithm (https://arxiv.org/abs/1306.2144) to find a global solution. 
+
+- Simple transit generator
+- Easily create noisy datasets
+- Parameter optimization and uncertainty estimation
+
+![alt text](https://github.com/pearsonkyle/Exoplanet-Light-Curve-Analysis/raw/nested/lightcurve_fit.png "Light Curve Modeling")
+ 
+## Running the package
+```python
+import numpy as np
+from ELCA import transit, lc_fitter
+
+if __name__ == "__main__":
+
+    t = np.linspace(0.85,1.05,400)
+
+    init = { 'rp':0.06, 'ar':14.07,       # Rp/Rs, a/Rs
+             'per':3.336817, 'inc':87.5,  # Period (days), Inclination
+             'u1': 0.3, 'u2': 0,          # limb darkening (linear, quadratic)
+             'ecc':0, 'ome':0,            # Eccentricity, Arg of periastron
+             'a0':1, 'a1':0,              # Airmass extinction terms
+             'a2':0, 'tm':0.95 }          # tm = Mid Transit time (Days)
+
+    # only report params with bounds, all others will be fixed to initial value
+    mybounds = {
+              'rp':[0,1],
+              'tm':[min(t),max(t)],
+              'a0':[-np.inf,np.inf],
+              'a1':[-np.inf,np.inf]
+              }
+
+
+    # GENERATE NOISY DATA
+    data = transit(time=t, values=init) + np.random.normal(0, 4e-4, len(t))
+    dataerr = np.random.normal(400e-6, 50e-6, len(t))
+
+    myfit = lc_fitter(t,data,
+                        dataerr=dataerr,
+                        init= init,
+                        bounds= mybounds,
+                        nested=True
+                        )
+
+
+    for k in myfit.data['LS']['freekeys']:
+        print( '{}: {:.6f} +- {:.6f}'.format(k,myfit.data['NS']['parameters'][k],myfit.data['NS']['errors'][k]) )
+
+    myfit.plot_results(show=True,t='NS')
+    myfit.plot_posteriors(show=True)
+```
+
+## Output
+
+```python 
+myfit = {
+    'freekeys': list,           # parameter dictionary keys that correspond to the parameters being solved for
+                                # obeys the same format as 'parameters' below
+    'LS': {
+        'res': ndarray,         # Optimize Result from scipy.optimize.least_squares fit
+        'finalmodel': ndarray,  # best fit model of light curve (transit+detrending model)
+        'residuals': ndarray,   # residual from light curve fit (data-finalmodel)
+        'transit': ndarray,     # just the transit model with no system trend
+        'phase': ndarray,       # lightcurve phase calculation based on fit mid transit
+        'parameters':{             
+            'rp': float, 'ar': float,   # Rp/Rs, a/Rs
+            'per': float, 'inc': float, # Period (days), Inclination
+            'u1': float, 'u2':  float,  # limb darkening (linear, quadratic)
+            'ecc': float, 'ome': float, # Eccentricity, Arg of periastron
+            'tm': float                 # tm = Mid Transit time (Days)
+            },
+        'errors':{
+            # same format as parameters
+            # uncertainty estimate on parameters from posterior distributions
+        }               
+    },
+
+    'NS': {
+        'res': ndarray,         # Optimize Result from scipy.optimize.least_squares fit
+        'finalmodel': ndarray,  # best fit model of light curve (transit+detrending model)
+        'residuals': ndarray,   # residual from light curve fit (data-finalmodel)
+        'transit': ndarray,     # just the transit model with no system trend
+        'phase': ndarray,       # lightcurve phase calculation based on fit mid transit
+        'parameters':{     
+            'rp','ar','per','inc','u1','u2','ecc','ome','tm' : float 
+            },
+        'errors':{
+            # same format as parameters
+            # uncertainty estimate on parameters from posterior distributions
+        },
+        'posteriors': ndarray,   # parameter space evaluations [N,#evals] (N=# free parameters)
+        'stats': {               # Output from get_stats_mode() in PyMultiNest 
+            'modes',             # see: https://johannesbuchner.github.io/PyMultiNest/pymultinest_analyse.html 
+            'marginals',
+            'nested sampling global log-evidence', 
+            'nested sampling global log-evidence error', 
+            'global evidence', 'global evidence error', 
+            'nested importance sampling global log-evidence', 
+            'nested importance sampling global log-evidence error',
+        },                       
+                                 
+}
+```
+
+## Parameter Uncertainty Estimation 
+The nested sampling algorithm enables uncertainty estimations for each parameter from their posterior distribution. 
+![alt text](https://github.com/pearsonkyle/Exoplanet-Light-Curve-Analysis/raw/nested/lightcurve_posterior.png "Posterior Distribution")
+
+
+## Dependencies
+Please install the following libraries before running
+-[MultiNest](https://github.com/JohannesBuchner/MultiNest)
+-[PyMultiNest](https://github.com/JohannesBuchner/PyMultiNest) (Install after MultiNest)
+-Scipy
+-Numpy
+-Matplotlib
+
+
+## Set up and install from scratch
+
+Clone the git repo
+```
+cd $HOME
+git clone https://github.com/pearsonkyle/Exoplanet-Light-Curve-Analysis.git
+```
+Rename for simplicity later
+```
+mv Exoplanet-Light-Curve-Analysis ELCA
+```
+Compile the C code. Python will link to this file later
+```
+cd ELCA/util_lib
+chmod +x compile
+./compile
+```
+Create two PATH variables so that this code can be accessed from anywhere on your computer. This keeps all of the codes in one location for easy updating and referencing.
+```
+cd $HOME
+gedit .bashrc
+```
+**add the two lines below to your .bash_profile or .bashrc**
+```
+export PYTHONPATH=$HOME/ELCA:$PYTHONPATH
+export ELCA_PATH=$HOME/ELCA/util_lib
+```
+Update your .bashrc file after adding those two lines
+```
+source .bashrc
+```
+
+## Citation 
+If you use any of these algorithms from this repo please cite the article below
+
+[Pearson K. A., et al., 2019, AJ, 157, 21](http://iopscience.iop.org/article/10.3847/1538-3881/aaf1ae/meta)
+
+Here is an example bibtex
+```
+@article{Pearson2019,
+  author={Kyle A. Pearson and Caitlin A. Griffith and Robert T. Zellem and Tommi T. Koskinen and Gael M. Roudier},
+  title={Ground-based Spectroscopy of the Exoplanet XO-2b Using a Systematic Wavelength Calibration},
+  journal={The Astronomical Journal},
+  volume={157},
+  number={1},
+  pages={21},
+  url={http://stacks.iop.org/1538-3881/157/i=1/a=21},
+  year={2019}
+}
+```